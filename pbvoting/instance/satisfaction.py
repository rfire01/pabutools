--- conflicted
+++ resolved
@@ -101,12 +101,8 @@
                 score of the subset of projects as a fraction.
     """
 
-<<<<<<< HEAD
-    def __init__(self, instance, profile, ballot: ApprovalBallot, func: Callable[[PBInstance, Profile, ApprovalBallot, set[Project]], Fraction]):
-=======
     def __init__(self, instance, profile, ballot: ApprovalBallot,
-                 func: Callable[[PBInstance, Profile, Ballot, Iterable[Project]], Fraction]):
->>>>>>> bb20b99e
+                 func: Callable[[PBInstance, Profile, ApprovalBallot, Iterable[Project]], Fraction]):
         super(FunctionalSatisfaction, self).__init__(instance, profile, ballot)
         self.func = func
         self.instance = instance
@@ -191,27 +187,19 @@
                 the project as a fraction.
     """
 
-<<<<<<< HEAD
-    def __init__(self, instance: PBInstance, profile: Profile, ballot: ApprovalBallot, func: Callable[[PBInstance, Profile, ApprovalBallot, Project], Fraction]):
-=======
-    def __init__(self,
-                 instance: PBInstance,
-                 profile: Profile,
-                 ballot: Ballot,
-                 func: Callable[[PBInstance, Profile, Ballot, Project], Fraction]
+    def __init__(self,
+                 instance: PBInstance,
+                 profile: Profile,
+                 ballot: ApprovalBallot,
+                 func: Callable[[PBInstance, Profile, ApprovalBallot, Project], Fraction]
                  ) -> None:
->>>>>>> bb20b99e
         super(AdditiveSatisfaction, self).__init__(instance, profile, ballot)
         self.func = func
         self.scores = dict()
 
-<<<<<<< HEAD
-    def get_score(self, project: Project) -> Fraction:
-=======
     def get_score(self,
                   project: Project
                   ) -> Fraction:
->>>>>>> bb20b99e
         if project in self.scores:
             return self.scores[project]
         score = self.func(self.instance, self.profile, self.ballot, project)
