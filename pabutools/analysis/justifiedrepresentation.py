--- conflicted
+++ resolved
@@ -1,55 +1,19 @@
-from collections.abc import Iterable, Callable
-from numbers import Number
+from collections.abc import Iterable
 
-<<<<<<< HEAD
-from pabutools.analysis.cohesiveness import cohesive_groups, is_large_enough
+from pabutools.analysis.cohesiveness import cohesive_groups
 from pabutools.election import Instance, AbstractApprovalProfile, Project, SatisfactionMeasure, Additive_Cardinal_Sat, \
-    AbstractCardinalProfile, ApprovalBallot, total_cost
-from pabutools.utils import powerset
+    AbstractCardinalProfile
 
 
-def is_in_core_approval(
+def is_strong_EJR_approval(
         instance: Instance,
         profile: AbstractApprovalProfile,
         sat_class: type[SatisfactionMeasure],
         budget_allocation: Iterable[Project]
 ) -> bool:
-    for group in powerset(profile):
-        if len(group) > 0:
-            for proj_set in powerset(instance):
-                if is_large_enough(len(group), profile.num_ballots(), total_cost(proj_set), instance.budget_limit):
-                    all_better_alone = True
-                    for ballot in group:
-                        sat = sat_class(instance, profile, ballot)
-                        if sat.sat(budget_allocation) >= sat.sat(proj_set):
-                            all_better_alone = False
-                            break
-                    if all_better_alone:
-                        return False
-    return True
-=======
-from pabutools.analysis.cohesiveness import cohesive_groups
-from pabutools.election import (
-    Instance,
-    AbstractApprovalProfile,
-    Project,
-    SatisfactionMeasure,
-    Additive_Cardinal_Sat,
-    AbstractCardinalProfile,
-)
->>>>>>> 9f8b85c8
-
-
-def is_strong_EJR_approval(
-    instance: Instance,
-    profile: AbstractApprovalProfile,
-    sat_class: type[SatisfactionMeasure],
-    budget_allocation: Iterable[Project],
-) -> bool:
     for group, project_set in cohesive_groups(instance, profile):
         all_agents_sat = True
-        for ballot in group:
-            sat = sat_class(instance, profile, ballot)
+        for sat in profile.as_sat_profile(sat_class):
             if sat.sat(budget_allocation) < sat.sat(project_set):
                 all_agents_sat = False
                 break
@@ -59,27 +23,15 @@
 
 
 def is_EJR_approval(
-<<<<<<< HEAD
         instance: Instance,
         profile: AbstractApprovalProfile,
         sat_class: type[SatisfactionMeasure],
-        budget_allocation: Iterable[Project],
-        up_to_func: Callable[[Iterable[Number]], Number] = None
-=======
-    instance: Instance,
-    profile: AbstractApprovalProfile,
-    sat_class: type[SatisfactionMeasure],
-    budget_allocation: Iterable[Project],
->>>>>>> 9f8b85c8
+        budget_allocation: Iterable[Project]
 ) -> bool:
     for group, project_set in cohesive_groups(instance, profile):
         one_agent_sat = False
-        for ballot in group:
-            sat = sat_class(instance, profile, ballot)
-            surplus = 0
-            if up_to_func is not None:
-                surplus = up_to_func(sat.sat_project(p) for p in project_set if p not in budget_allocation)
-            if sat.sat(budget_allocation) + surplus >= sat.sat(project_set):
+        for sat in profile.as_sat_profile(sat_class):
+            if sat.sat(budget_allocation) >= sat.sat(project_set):
                 one_agent_sat = True
                 break
         if not one_agent_sat:
@@ -87,87 +39,30 @@
     return True
 
 
-<<<<<<< HEAD
-def is_EJR_any_approval(
+def is_PJR_approval(
         instance: Instance,
         profile: AbstractApprovalProfile,
         sat_class: type[SatisfactionMeasure],
         budget_allocation: Iterable[Project]
 ) -> bool:
-    return is_EJR_approval(instance, profile, sat_class, budget_allocation, up_to_func=lambda x: min(x, default=0))
-
-
-def is_EJR_one_approval(
-        instance: Instance,
-        profile: AbstractApprovalProfile,
-        sat_class: type[SatisfactionMeasure],
-        budget_allocation: Iterable[Project]
-=======
-def is_PJR_approval(
-    instance: Instance,
-    profile: AbstractApprovalProfile,
-    sat_class: type[SatisfactionMeasure],
-    budget_allocation: Iterable[Project],
->>>>>>> 9f8b85c8
-) -> bool:
-    return is_EJR_approval(instance, profile, sat_class, budget_allocation, up_to_func=lambda x: max(x, default=0))
-
-
-def is_PJR_approval(
-        instance: Instance,
-        profile: AbstractApprovalProfile,
-        sat_class: type[SatisfactionMeasure],
-        budget_allocation: Iterable[Project],
-        up_to_func: Callable[[Iterable[Number]], Number] = None
-) -> bool:
     for group, project_set in cohesive_groups(instance, profile):
-        sat = sat_class(instance, profile, ApprovalBallot(instance))
-        threshold = sat.sat(project_set)
+        threshold = sat_class(instance, profile, project_set).sat(project_set)
         group_approved = {p for p in budget_allocation if any(p in b for b in profile)}
-        surplus = 0
-        if up_to_func is not None:
-            surplus = up_to_func(sat.sat_project(p) for p in project_set if p not in budget_allocation)
-        group_sat = sat.sat(group_approved) + surplus
-        if group_sat < threshold:
+        group_sat = sat_class(instance, profile, group_approved).sat(group_approved)
+        if not group_sat < threshold:
             return False
     return True
 
 
-def is_PJR_any_approval(
-        instance: Instance,
-        profile: AbstractApprovalProfile,
-        sat_class: type[SatisfactionMeasure],
-        budget_allocation: Iterable[Project]
-) -> bool:
-    return is_PJR_approval(instance, profile, sat_class, budget_allocation, up_to_func=lambda x: min(x, default=0))
-
-
-def is_PJR_one_approval(
-        instance: Instance,
-        profile: AbstractApprovalProfile,
-        sat_class: type[SatisfactionMeasure],
-        budget_allocation: Iterable[Project]
-) -> bool:
-    return is_PJR_approval(instance, profile, sat_class, budget_allocation, up_to_func=lambda x: max(x, default=0))
-
-
 def is_strong_EJR_cardinal(
-<<<<<<< HEAD
         instance: Instance,
         profile: AbstractCardinalProfile,
-        budget_allocation: Iterable[Project],
-        sat_class: type[SatisfactionMeasure] = Additive_Cardinal_Sat,
-=======
-    instance: Instance,
-    profile: AbstractCardinalProfile,
-    budget_allocation: Iterable[Project],
->>>>>>> 9f8b85c8
+        budget_allocation: Iterable[Project]
 ) -> bool:
     for group, project_set in cohesive_groups(instance, profile):
         all_agents_sat = True
         threshold = sum(min(b[p] for b in profile) for p in project_set)
-        for ballot in group:
-            sat = sat_class(instance, profile, ballot)
+        for sat in profile.as_sat_profile(Additive_Cardinal_Sat):
             if sat.sat(budget_allocation) < threshold:
                 all_agents_sat = False
                 break
@@ -177,27 +72,15 @@
 
 
 def is_EJR_cardinal(
-<<<<<<< HEAD
         instance: Instance,
         profile: AbstractCardinalProfile,
-        budget_allocation: Iterable[Project],
-        sat_class: type[SatisfactionMeasure] = Additive_Cardinal_Sat,
-        up_to_func: Callable[[Iterable[Number]], Number] = None
-=======
-    instance: Instance,
-    profile: AbstractCardinalProfile,
-    budget_allocation: Iterable[Project],
->>>>>>> 9f8b85c8
+        budget_allocation: Iterable[Project]
 ) -> bool:
     for group, project_set in cohesive_groups(instance, profile):
         one_agent_sat = False
         threshold = sum(min(b[p] for b in profile) for p in project_set)
-        for ballot in group:
-            sat = sat_class(instance, profile, ballot)
-            surplus = 0
-            if up_to_func is not None:
-                surplus = up_to_func(sat.sat_project(p) for p in project_set if p not in budget_allocation)
-            if sat.sat(budget_allocation) + surplus >= threshold:
+        for sat in profile.as_sat_profile(Additive_Cardinal_Sat):
+            if sat.sat(budget_allocation) >= threshold:
                 one_agent_sat = True
                 break
         if not one_agent_sat:
@@ -205,56 +88,14 @@
     return True
 
 
-def is_EJR_one_cardinal(
+def is_PJR_cardinal(
         instance: Instance,
         profile: AbstractCardinalProfile,
-        budget_allocation: Iterable[Project],
-) -> bool:
-    return is_EJR_cardinal(instance, profile, budget_allocation, up_to_func=lambda x: min(x, default=0))
-
-
-def is_EJR_any_cardinal(
-        instance: Instance,
-        profile: AbstractCardinalProfile,
-        budget_allocation: Iterable[Project],
-) -> bool:
-    return is_EJR_cardinal(instance, profile, budget_allocation, up_to_func=lambda x: max(x, default=0))
-
-
-def is_PJR_cardinal(
-<<<<<<< HEAD
-        instance: Instance,
-        profile: AbstractCardinalProfile,
-        budget_allocation: Iterable[Project],
-        up_to_func: Callable[[Iterable[Number]], Number] = None
-=======
-    instance: Instance,
-    profile: AbstractCardinalProfile,
-    budget_allocation: Iterable[Project],
->>>>>>> 9f8b85c8
+        budget_allocation: Iterable[Project]
 ) -> bool:
     for group, project_set in cohesive_groups(instance, profile):
         threshold = sum(min(b[p] for b in profile) for p in project_set)
         group_sat = sum(max(b[p] for b in profile) for p in budget_allocation)
-        surplus = 0
-        if up_to_func is not None:
-            surplus = up_to_func(max(b[p] for b in profile) for p in project_set if p not in budget_allocation)
-        if group_sat + surplus < threshold:
+        if group_sat < threshold:
             return False
-    return True
-
-
-def is_PJR_any_cardinal(
-        instance: Instance,
-        profile: AbstractCardinalProfile,
-        budget_allocation: Iterable[Project],
-) -> bool:
-    return is_PJR_cardinal(instance, profile, budget_allocation, up_to_func=lambda x: min(x, default=0))
-
-
-def is_PJR_one_cardinal(
-        instance: Instance,
-        profile: AbstractCardinalProfile,
-        budget_allocation: Iterable[Project],
-) -> bool:
-    return is_PJR_cardinal(instance, profile, budget_allocation, up_to_func=lambda x: max(x, default=0))+    return True